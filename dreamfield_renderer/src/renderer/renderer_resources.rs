use std::collections::HashMap;
use std::sync::Arc;
use bevy_ecs::world::{FromWorld, World};
<<<<<<< HEAD
use cgmath::{vec3, vec2, Deg, perspective};
use crate::gl_backend::{Mesh, VertexAttrib, Texture, TextureParams, GltfModel, UniformBuffer, Framebuffer,
    GlobalParams, JointParams, ShaderProgram, MaterialParams};
use crate::resources::ShaderManager;
use super::{FOG_START, FOG_END, RENDER_ASPECT, RENDER_WIDTH, RENDER_HEIGHT, FOV, NEAR_CLIP, FAR_CLIP};
=======
use crate::gl_backend::{Mesh, VertexAttrib, GltfModel, UniformBuffer, Framebuffer, GlobalParams, JointParams,
    ShaderProgram};
use crate::resources::ShaderManager;
>>>>>>> d2e7f473

/// The renderer state resource
pub struct RendererResources {
    pub full_screen_rect: Mesh,
    pub ubo_global: UniformBuffer<GlobalParams>,
    pub ubo_joints: UniformBuffer<JointParams>,
<<<<<<< HEAD
    pub ubo_material: UniformBuffer<MaterialParams>,
    pub framebuffer: Framebuffer,
    pub yiq_framebuffer: Framebuffer,
=======
    pub framebuffer: Option<Framebuffer>,
    pub yiq_framebuffer: Option<Framebuffer>,
>>>>>>> d2e7f473
    pub ps1_tess_shader: Arc<ShaderProgram>,
    pub ps1_no_tess_shader: Arc<ShaderProgram>,
    pub composite_yiq_shader: Arc<ShaderProgram>,
    pub composite_resolve_shader: Arc<ShaderProgram>,
    pub blit_shader: Arc<ShaderProgram>,
    pub models: HashMap<String, Arc<GltfModel>>,
    pub world_meshes: HashMap<i32, Mesh>,
    pub world_textures: HashMap<i32, Texture>
}

impl FromWorld for RendererResources {
    fn from_world(world: &mut World) -> Self {
        log::info!("Creating renderer resources");

        // Create uniform buffers
        let ubo_global = UniformBuffer::<GlobalParams>::new();
        let ubo_joints = UniformBuffer::<JointParams>::new();
        let ubo_material = UniformBuffer::<MaterialParams>::new();

        // Load meshes
        let full_screen_rect = Mesh::new_indexed(
            &vec![
            1.0,  1.0, 0.0, 1.0, 1.0,  // top right
            1.0, -1.0, 0.0, 1.0, 0.0,  // bottom right
            -1.0, -1.0, 0.0, 0.0, 0.0,  // bottom left
            -1.0,  1.0, 0.0, 0.0, 1.0,  // top left
            ],
            &vec![
            0, 1, 3,
            1, 2, 3,
            ],
            &vec![
            VertexAttrib { index: 0, size: 3, attrib_type: gl::FLOAT },
            VertexAttrib { index: 1, size: 2, attrib_type: gl::FLOAT },
            ]);

        // Load shaders
        // TODO: it would be nice if the shaders were specified by components on entities instead
        // of hardcoded here, and the composite/resolve were converted to screen-space effects
        let mut shaders = world.get_resource_mut::<ShaderManager>().expect("Failed to get shader manager");
        let ps1_tess_shader = shaders.get("ps1_tess").unwrap().clone();
        let ps1_no_tess_shader = shaders.get("ps1_no_tess").unwrap().clone();
        let composite_yiq_shader = shaders.get("composite_yiq").unwrap().clone();
        let composite_resolve_shader = shaders.get("composite_resolve").unwrap().clone();
        let blit_shader = shaders.get("blit").unwrap().clone();

        RendererResources {
            full_screen_rect,
            ubo_global,
            ubo_joints,
<<<<<<< HEAD
            ubo_material,
            framebuffer,
            yiq_framebuffer,
=======
            framebuffer: None,
            yiq_framebuffer: None,
>>>>>>> d2e7f473
            ps1_tess_shader,
            ps1_no_tess_shader,
            composite_yiq_shader,
            composite_resolve_shader,
            blit_shader,
            models: HashMap::new(),
            world_meshes: HashMap::new(),
            world_textures: HashMap::new()
        }
    }
}

<|MERGE_RESOLUTION|>--- conflicted
+++ resolved
@@ -1,98 +1,80 @@
-use std::collections::HashMap;
-use std::sync::Arc;
-use bevy_ecs::world::{FromWorld, World};
-<<<<<<< HEAD
-use cgmath::{vec3, vec2, Deg, perspective};
-use crate::gl_backend::{Mesh, VertexAttrib, Texture, TextureParams, GltfModel, UniformBuffer, Framebuffer,
-    GlobalParams, JointParams, ShaderProgram, MaterialParams};
-use crate::resources::ShaderManager;
-use super::{FOG_START, FOG_END, RENDER_ASPECT, RENDER_WIDTH, RENDER_HEIGHT, FOV, NEAR_CLIP, FAR_CLIP};
-=======
-use crate::gl_backend::{Mesh, VertexAttrib, GltfModel, UniformBuffer, Framebuffer, GlobalParams, JointParams,
-    ShaderProgram};
-use crate::resources::ShaderManager;
->>>>>>> d2e7f473
-
-/// The renderer state resource
-pub struct RendererResources {
-    pub full_screen_rect: Mesh,
-    pub ubo_global: UniformBuffer<GlobalParams>,
-    pub ubo_joints: UniformBuffer<JointParams>,
-<<<<<<< HEAD
-    pub ubo_material: UniformBuffer<MaterialParams>,
-    pub framebuffer: Framebuffer,
-    pub yiq_framebuffer: Framebuffer,
-=======
-    pub framebuffer: Option<Framebuffer>,
-    pub yiq_framebuffer: Option<Framebuffer>,
->>>>>>> d2e7f473
-    pub ps1_tess_shader: Arc<ShaderProgram>,
-    pub ps1_no_tess_shader: Arc<ShaderProgram>,
-    pub composite_yiq_shader: Arc<ShaderProgram>,
-    pub composite_resolve_shader: Arc<ShaderProgram>,
-    pub blit_shader: Arc<ShaderProgram>,
-    pub models: HashMap<String, Arc<GltfModel>>,
-    pub world_meshes: HashMap<i32, Mesh>,
-    pub world_textures: HashMap<i32, Texture>
-}
-
-impl FromWorld for RendererResources {
-    fn from_world(world: &mut World) -> Self {
-        log::info!("Creating renderer resources");
-
-        // Create uniform buffers
-        let ubo_global = UniformBuffer::<GlobalParams>::new();
-        let ubo_joints = UniformBuffer::<JointParams>::new();
-        let ubo_material = UniformBuffer::<MaterialParams>::new();
-
-        // Load meshes
-        let full_screen_rect = Mesh::new_indexed(
-            &vec![
-            1.0,  1.0, 0.0, 1.0, 1.0,  // top right
-            1.0, -1.0, 0.0, 1.0, 0.0,  // bottom right
-            -1.0, -1.0, 0.0, 0.0, 0.0,  // bottom left
-            -1.0,  1.0, 0.0, 0.0, 1.0,  // top left
-            ],
-            &vec![
-            0, 1, 3,
-            1, 2, 3,
-            ],
-            &vec![
-            VertexAttrib { index: 0, size: 3, attrib_type: gl::FLOAT },
-            VertexAttrib { index: 1, size: 2, attrib_type: gl::FLOAT },
-            ]);
-
-        // Load shaders
-        // TODO: it would be nice if the shaders were specified by components on entities instead
-        // of hardcoded here, and the composite/resolve were converted to screen-space effects
-        let mut shaders = world.get_resource_mut::<ShaderManager>().expect("Failed to get shader manager");
-        let ps1_tess_shader = shaders.get("ps1_tess").unwrap().clone();
-        let ps1_no_tess_shader = shaders.get("ps1_no_tess").unwrap().clone();
-        let composite_yiq_shader = shaders.get("composite_yiq").unwrap().clone();
-        let composite_resolve_shader = shaders.get("composite_resolve").unwrap().clone();
-        let blit_shader = shaders.get("blit").unwrap().clone();
-
-        RendererResources {
-            full_screen_rect,
-            ubo_global,
-            ubo_joints,
-<<<<<<< HEAD
-            ubo_material,
-            framebuffer,
-            yiq_framebuffer,
-=======
-            framebuffer: None,
-            yiq_framebuffer: None,
->>>>>>> d2e7f473
-            ps1_tess_shader,
-            ps1_no_tess_shader,
-            composite_yiq_shader,
-            composite_resolve_shader,
-            blit_shader,
-            models: HashMap::new(),
-            world_meshes: HashMap::new(),
-            world_textures: HashMap::new()
-        }
-    }
-}
-
+use std::collections::HashMap;
+use std::sync::Arc;
+use bevy_ecs::world::{FromWorld, World};
+use crate::gl_backend::{Mesh, VertexAttrib, Texture, GltfModel, UniformBuffer, Framebuffer,
+    GlobalParams, JointParams, ShaderProgram, MaterialParams};
+use crate::resources::ShaderManager;
+
+/// The renderer state resource
+pub struct RendererResources {
+    pub full_screen_rect: Mesh,
+    pub ubo_global: UniformBuffer<GlobalParams>,
+    pub ubo_joints: UniformBuffer<JointParams>,
+    pub ubo_material: UniformBuffer<MaterialParams>,
+    pub framebuffer: Option<Framebuffer>,
+    pub yiq_framebuffer: Option<Framebuffer>,
+    pub ps1_tess_shader: Arc<ShaderProgram>,
+    pub ps1_no_tess_shader: Arc<ShaderProgram>,
+    pub composite_yiq_shader: Arc<ShaderProgram>,
+    pub composite_resolve_shader: Arc<ShaderProgram>,
+    pub blit_shader: Arc<ShaderProgram>,
+    pub models: HashMap<String, Arc<GltfModel>>,
+    pub world_meshes: HashMap<i32, Mesh>,
+    pub world_textures: HashMap<i32, Texture>
+}
+
+impl FromWorld for RendererResources {
+    fn from_world(world: &mut World) -> Self {
+        log::info!("Creating renderer resources");
+
+        // Create uniform buffers
+        let ubo_global = UniformBuffer::<GlobalParams>::new();
+        let ubo_joints = UniformBuffer::<JointParams>::new();
+        let ubo_material = UniformBuffer::<MaterialParams>::new();
+
+        // Load meshes
+        let full_screen_rect = Mesh::new_indexed(
+            &vec![
+            1.0,  1.0, 0.0, 1.0, 1.0,  // top right
+            1.0, -1.0, 0.0, 1.0, 0.0,  // bottom right
+            -1.0, -1.0, 0.0, 0.0, 0.0,  // bottom left
+            -1.0,  1.0, 0.0, 0.0, 1.0,  // top left
+            ],
+            &vec![
+            0, 1, 3,
+            1, 2, 3,
+            ],
+            &vec![
+            VertexAttrib { index: 0, size: 3, attrib_type: gl::FLOAT },
+            VertexAttrib { index: 1, size: 2, attrib_type: gl::FLOAT },
+            ]);
+
+        // Load shaders
+        // TODO: it would be nice if the shaders were specified by components on entities instead
+        // of hardcoded here, and the composite/resolve were converted to screen-space effects
+        let mut shaders = world.get_resource_mut::<ShaderManager>().expect("Failed to get shader manager");
+        let ps1_tess_shader = shaders.get("ps1_tess").unwrap().clone();
+        let ps1_no_tess_shader = shaders.get("ps1_no_tess").unwrap().clone();
+        let composite_yiq_shader = shaders.get("composite_yiq").unwrap().clone();
+        let composite_resolve_shader = shaders.get("composite_resolve").unwrap().clone();
+        let blit_shader = shaders.get("blit").unwrap().clone();
+
+        RendererResources {
+            full_screen_rect,
+            ubo_global,
+            ubo_joints,
+            ubo_material,
+            framebuffer: None,
+            yiq_framebuffer: None,
+            ps1_tess_shader,
+            ps1_no_tess_shader,
+            composite_yiq_shader,
+            composite_resolve_shader,
+            blit_shader,
+            models: HashMap::new(),
+            world_meshes: HashMap::new(),
+            world_textures: HashMap::new()
+        }
+    }
+}
+