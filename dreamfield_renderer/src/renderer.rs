--- conflicted
+++ resolved
@@ -1,443 +1,437 @@
-mod renderer_resources;
-
-use std::sync::Arc;
-
-use bevy_ecs::schedule::SystemSet;
-use bevy_ecs::system::{Local, Res, Query, ResMut};
-use cgmath::{SquareMatrix, Matrix4, vec2, InnerSpace, vec4};
-use renderer_resources::RendererResources;
-use crate::gl_backend::*;
-<<<<<<< HEAD
-use crate::gl_backend::bindings::AttribBinding;
-use crate::camera::Camera;
-=======
->>>>>>> d2e7f473
-use crate::resources::{ModelManager, TextureManager, ShaderManager};
-use crate::components::{PlayerCamera, Position, Visual, ScreenEffect, RunTime};
-use dreamfield_system::WindowSettings;
-<<<<<<< HEAD
-use dreamfield_system::world::WorldChunkManager;
-use dreamfield_system::world::world_chunk::{WorldChunk, WorldChunkMesh, ChunkIndex};
-use dreamfield_system::world::world_texture::WorldTexture;
-use dreamfield_system::world::wrapped_vectors::WrappedVector3;
-=======
-use renderer_resources::RendererResources;
->>>>>>> d2e7f473
-use dreamfield_system::resources::SimTime;
-
-pub const RENDER_WIDTH: i32 = 320;
-pub const RENDER_HEIGHT: i32 = 240;
-
-pub const RENDER_ASPECT: f32 = 4.0 / 3.0;
-
-pub const FOV: f32 = 60.0;
-
-pub const NEAR_CLIP: f32 = 0.1;
-pub const FAR_CLIP: f32 = 35.0;
-
-// Calculated values
-pub const FOG_START: f32 = FAR_CLIP - 10.0;
-pub const FOG_END: f32 = FAR_CLIP - 5.0;
-
-pub const FOV_RADIANS: f32 = FOV * std::f32::consts::PI / 180.0;
-pub const HALF_FOV_RADIANS: f32 = FOV_RADIANS / 2.0;
-
-/// The render systems
-pub fn systems() -> SystemSet {
-    SystemSet::new()
-        .with_system(renderer_system)
-}
-
-/// The renderer system
-fn renderer_system(mut local: Local<RendererResources>, window_settings: Res<WindowSettings>,
-    sim_time: Res<SimTime>, models: Res<ModelManager>, mut textures: ResMut<TextureManager>,
-    mut world: ResMut<WorldChunkManager>, mut shaders: ResMut<ShaderManager>,
-    mut effect_query: Query<&mut ScreenEffect>, player_query: Query<&PlayerCamera>,
-    mut visuals_query: Query<(&Position, &mut Visual)>)
-{
-    let local = &mut *local;
-
-    // Update window size if it's changed
-    if window_settings.is_changed() {
-        let (width, height) = window_settings.window_size;
-        local.ubo_global.set_window_aspect(&(width as f32 / height as f32));
-    }
-
-    // Get player camera
-    let player_camera = player_query.get_single().expect("Expected one player camera");
-
-    // Create framebuffers if they don't exist
-    if local.framebuffer.is_none() {
-        local.framebuffer = Some(Framebuffer::new(player_camera.render_res.x as i32, player_camera.render_res.y as i32,
-            gl::SRGB8, TextureParams::new(gl::CLAMP_TO_EDGE, gl::CLAMP_TO_EDGE, gl::NEAREST, gl::NEAREST)));
-    }
-    if local.yiq_framebuffer.is_none() {
-        local.yiq_framebuffer = Some(Framebuffer::new(player_camera.render_res.x as i32, player_camera.render_res.y as i32,
-            gl::RGBA32F, TextureParams::new(gl::CLAMP_TO_EDGE, gl::CLAMP_TO_EDGE, gl::LINEAR_MIPMAP_LINEAR, gl::NEAREST)));
-    }
-
-    // Render game
-    // Update global params
-    local.ubo_global.set_fog_color(&player_camera.fog_color);
-    local.ubo_global.set_fog_dist(&player_camera.fog_range);
-
-    local.ubo_global.set_target_aspect(&player_camera.render_aspect);
-    local.ubo_global.set_render_res(&player_camera.render_res);
-    local.ubo_global.set_render_fov(&player_camera.render_fov_rad);
-
-    local.ubo_global.set_mat_proj(&player_camera.proj);
-
-    local.ubo_global.set_sim_time(&(sim_time.sim_time as f32));
-    local.ubo_global.set_mat_proj(&player_camera.proj);
-    local.ubo_global.set_mat_view_derive(&player_camera.view);
-    local.ubo_global.upload_changed();
-
-    // Bind framebuffer and clear
-    unsafe { gl::Viewport(0, 0, player_camera.render_res.x as i32, player_camera.render_res.y as i32) };
-    local.framebuffer.as_ref().unwrap().bind_draw();
-    unsafe { gl::Enable(gl::FRAMEBUFFER_SRGB); }
-
-    // Enable or disable wireframe mode
-    let polygon_mode = match window_settings.wireframe_enabled {
-        true => gl::LINE,
-        false => gl::FILL
-    };
-    unsafe { gl::PolygonMode(gl::FRONT_AND_BACK, polygon_mode) }
-
-    // Clear screen
-    unsafe {
-        gl::ClearColor(0.05, 0.05, 0.05, 1.0);
-        gl::ClearColor(1.0, 0.0, 1.0, 1.0);
-        gl::Clear(gl::COLOR_BUFFER_BIT | gl::DEPTH_BUFFER_BIT);
-    }
-
-    // Render pre-scene effects
-    render_screen_effects(RunTime::PreScene, local, &mut textures, &mut shaders, &mut effect_query);
-
-    // Draw world
-    draw_world(local, &mut world, &models, &player_camera);
-
-    // Draw visuals
-    draw_visuals(local, &sim_time, &models, &mut visuals_query);
-
-    // Render pre-scene effects
-    render_screen_effects(RunTime::PostScene, local, &mut textures, &mut shaders, &mut effect_query);
-
-    // Run final composite
-    final_composite(local, &window_settings);
-}
-
-/// Draw the world
-fn draw_world(local: &mut RendererResources, mut world: &mut ResMut<WorldChunkManager>, models: &Res<ModelManager>,
-    camera: &PlayerCamera)
-{
-    unsafe { gl::Enable(gl::DEPTH_TEST); }
-    local.ps1_tess_shader.use_program();
-
-    // Get camera pos
-    let pos = camera.camera.pos();
-    let forward = camera.camera.forward();
-
-    // Work out what chunks can be seen by creating a triangle between the camera position and the
-    // corners of the far clip plane, in 2D, and then walk all the chunks between them and draw them
-    let pos_xz = vec2(pos.x, pos.z);
-    let forward_xz = vec2(forward.x, forward.z).normalize();
-
-    // The view of the world grid (in 2d) forms a triangle between the corners of the far clip
-    // plane and the camera position. To draw the chunks within the camera view, we want to figure
-    // out those two points in the distance.
-    //
-    // To do this, we can divide this triangle into two right-angle triangles, where the line from
-    // the camera position to the point `far_point` straight ahead of the camera on the far clip plane
-    // forms one edge, and the clip plane corners form the third point on each triangle.
-    //
-    // To figure out the corner points, we then first figure out what far point is, and then rotate
-    // the forward vector by 90 degrees to get right_xz:
-    let far_point = pos_xz + forward_xz * FAR_CLIP;
-    let right_xz = vec2(-forward_xz.y, forward_xz.x);
-
-    // We then calculate the "half width" of the far clip plane using trigonometry, which is the
-    // distance between far_point and the corner point.
-    // This can't be a const right now but it could be if f32::tan was...
-    let far_clip_half_width: f32 = FAR_CLIP * f32::tan(HALF_FOV_RADIANS);
-
-    // And then we multiply this by the right vector and add it to get the corner point, and then
-    // do the opposite to get the other corner point.
-    let corner_a = far_point + right_xz * far_clip_half_width;
-    let corner_b = far_point - right_xz * far_clip_half_width;
-
-    // Then, take the min and max of all three points, and use it to create an AABB for the view.
-    // We can then draw all world chunks that intersect this AABB. As an optimization, we could
-    // draw only the ones that are actually within the triangle, but I don't think it's necessary.
-    let view_aabb_min = vec2(
-        f32::min(pos_xz.x, f32::min(corner_a.x, corner_b.x)),
-        f32::min(pos_xz.y, f32::min(corner_a.y, corner_b.y))
-    );
-    let view_aabb_max = vec2(
-        f32::max(pos_xz.x, f32::max(corner_a.x, corner_b.x)),
-        f32::max(pos_xz.y, f32::max(corner_a.y, corner_b.y))
-    );
-
-    // Get chunk indexes at corners
-    let (view_min_chunk_x, view_min_chunk_z) = WorldChunk::point_to_chunk_index_2d(&view_aabb_min);
-    let (view_max_chunk_x, view_max_chunk_z) = WorldChunk::point_to_chunk_index_2d(&view_aabb_max);
-
-    for chunk_x in view_min_chunk_x..=view_max_chunk_x {
-        for chunk_z in view_min_chunk_z..=view_max_chunk_z {
-            draw_world_chunk(local, &mut world, &models, (chunk_x, chunk_z));
-        }
-    }
-}
-
-/// Draw a WorldChunk
-fn draw_world_chunk(local: &mut RendererResources, world: &mut ResMut<WorldChunkManager>, models: &Res<ModelManager>,
-    chunk_index: ChunkIndex)
-{
-    let mut textures_to_load = Vec::new();
-
-    if let Some(chunk) = world.get_or_load_chunk(chunk_index) {
-        // Draw instances in chunk
-        for instance in chunk.instances().iter() {
-            // Get reference to model from the renderer resources cache, loading it if it's not in there
-            let model = local.models
-                .entry(instance.mesh_name().to_string())
-                .or_insert_with(|| {
-                    let data = models.get(instance.mesh_name()).unwrap();
-                    Arc::new(GltfModel::from_buf(data).unwrap())
-                });
-
-            for WrappedVector3(point) in instance.points().iter() {
-                let transform = Matrix4::from_translation(*point);
-                model.render(&transform, &mut local.ubo_global, &mut local.ubo_joints, true);
-            }
-        }
-
-        // Draw meshes in chunk
-        local.ubo_global.set_mat_model_derive(&Matrix4::identity());
-        local.ubo_global.upload_changed();
-
-        for mesh in chunk.meshes().iter() {
-            // Bind material
-            local.ubo_material.set_has_base_color_texture(&false);
-            if let Some(material) = mesh.material() {
-                if let Some(texture_id) = material.base_color_tex() {
-                    if let Some(texture) = local.world_textures.get(texture_id) {
-                        local.ubo_material.set_has_base_color_texture(&true);
-                        texture.bind(TextureSlot::BaseColor);
-                    }
-                    else {
-                        // Annoyingly we can't just load it now as we still have world borrowed
-                        // mutably through the reference to chunk
-                        textures_to_load.push(*texture_id);
-                    }
-                }
-                else {
-                }
-
-                local.ubo_material.set_base_color(material.base_color().as_vec());
-                local.ubo_material.bind(bindings::UniformBlockBinding::MaterialParams);
-            }
-            else {
-                local.ubo_material.set_base_color(&vec4(1.0, 1.0, 1.0, 1.0));
-                local.ubo_material.set_has_base_color_texture(&false);
-                local.ubo_material.bind(bindings::UniformBlockBinding::MaterialParams);
-            }
-
-            // Draw mesh
-            let count = mesh.indices().len() as i32;
-            let mesh = get_gl_mesh(local, &mesh);
-            mesh.draw_indexed(gl::PATCHES, count);
-        }
-    }
-
-    // Load textures, a bit late but otherwise we end up borrowing world twice because we're still
-    // iterating the chunk's meshes... sigh
-    for tex_idx in textures_to_load {
-        if let Some(texture) = world.get_or_load_texture(tex_idx) {
-            get_gl_texture(local, &texture);
-        }
-    }
-}
-
-// Get the gl mesh for a world mesh
-fn get_gl_mesh<'a>(local: &'a mut RendererResources, mesh: &WorldChunkMesh) -> &'a Mesh {
-    local.world_meshes
-        .entry(mesh.index())
-        .or_insert_with(|| {
-            // TODO: pregenerate them as u32, or just load them as u16
-            let index_buffer = mesh.indices().iter().map(|i| *i as u32).collect::<Vec<u32>>();
-            let buffer_layout = vec![
-                VertexAttrib {
-                    index: AttribBinding::Positions as u32,
-                    attrib_type: gl::FLOAT,
-                    size: 3
-                },
-                VertexAttrib {
-                    index: AttribBinding::Normals as u32,
-                    attrib_type: gl::FLOAT,
-                    size: 3
-                },
-                VertexAttrib {
-                    index: AttribBinding::TexCoords as u32,
-                    attrib_type: gl::FLOAT,
-                    size: 2
-                },
-                VertexAttrib {
-                    index: AttribBinding::Colors as u32,
-                    attrib_type: gl::FLOAT,
-                    size: 4
-                }
-            ];
-
-            Mesh::new_indexed(mesh.vertices(), &index_buffer, &buffer_layout)
-        })
-}
-
-// Get the gl texture for a world texture
-fn get_gl_texture<'a>(local: &'a mut RendererResources, texture: &WorldTexture) -> &'a Texture {
-    local.world_textures
-        .entry(texture.index())
-        .or_insert_with(|| {
-            let dest_format = gl::SRGB8_ALPHA8;
-            let tex_params = TextureParams::repeat_nearest();
-            Texture::new_from_buf(&texture.pixels(), texture.width() as i32, texture.height() as i32, texture.format(),
-                gl::UNSIGNED_BYTE, dest_format, tex_params).expect("Failed to create world texture")
-        })
-}
-
-/// Draw the visuals
-fn draw_visuals(local: &mut RendererResources, sim_time: &Res<SimTime>, models: &Res<ModelManager>,
-    visuals_query: &mut Query<(&Position, &mut Visual)>)
-{
-    unsafe { gl::Enable(gl::DEPTH_TEST); }
-
-    let ubo_global = &mut local.ubo_global;
-    let ubo_joints = &mut local.ubo_joints;
-    for (pos, mut visual) in visuals_query.iter_mut() {
-        let anim_changed = visual.animate(sim_time.sim_time as f32);
-
-        // Get model, loading it if it isn't already loaded
-        let model = {
-            // Initialise model if it's not already
-            if visual.internal_model.is_none() {
-                // Get reference to model from the renderer resources cache, loading it if it's not in there
-                let model = local.models
-                    .entry(visual.model_name.to_string())
-                    .or_insert_with(|| {
-                        let data = models.get(&visual.model_name).unwrap();
-                        Arc::new(GltfModel::from_buf(data).unwrap())
-                    });
-
-                visual.internal_model = Some(model.clone());
-            }
-            visual.internal_model.as_ref().unwrap()
-        };
-
-        // Animate model if an animation is playing
-        if anim_changed {
-            if let Some(anim_state) = &visual.internal_anim_state {
-                let anim_time = anim_state.anim_time;
-                update_animation(&model, &anim_state.cur_anim.name(), anim_time);
-            }
-        }
-
-        // Bind shader
-        let shader = match visual.tessellate {
-            true => &local.ps1_tess_shader,
-            false => &local.ps1_no_tess_shader
-        };
-        shader.use_program();
-
-        // Draw model
-        let transform = Matrix4::from_translation(pos.pos) * Matrix4::from(pos.rot);
-        model.render(&transform, ubo_global, ubo_joints, visual.tessellate);
-    }
-}
-
-/// Render a screen effect
-/// TODO: these aren't that useful for anything but the sky if you can't read the framebuffer :)
-pub fn render_screen_effects(run_time: RunTime, local: &RendererResources, texture_manager: &mut ResMut<TextureManager>,
-    shader_manager: &mut ResMut<ShaderManager>, effect_query: &mut Query<&mut ScreenEffect>)
-{
-    unsafe { gl::Disable(gl::DEPTH_TEST); }
-    for mut effect in effect_query.iter_mut() {
-        if effect.run_time == run_time {
-            if let Some(texture) = effect.get_texture(texture_manager.as_mut()) {
-                texture.bind(bindings::TextureSlot::BaseColor);
-            }
-            if let Some(shader) = effect.get_shader(shader_manager.as_mut()) {
-                shader.use_program();
-                local.full_screen_rect.draw_indexed(gl::TRIANGLES, 6);
-            }
-        }
-    }
-}
-
-/// Run final compositing and blit operations, including ntsc composite emulation
-pub fn final_composite(local: &RendererResources, window_settings: &Res<WindowSettings>) {
-    // Disable depth test for blitting operations
-    unsafe {
-        gl::PolygonMode(gl::FRONT_AND_BACK, gl::FILL);
-        gl::Disable(gl::DEPTH_TEST);
-    }
-
-    let yiq_framebuffer = local.yiq_framebuffer.as_ref().unwrap();
-    let framebuffer = local.framebuffer.as_ref().unwrap();
-
-    // Composite simulation: convert rgb to yiq color space
-    // No SRGB conversion, since we're outputting colors in the YIQ color space. Additionally
-    // we're writing to an f32 framebuffer already anyway to avoid precision issues.
-    unsafe { gl::Enable(gl::FRAMEBUFFER_SRGB) };
-    yiq_framebuffer.bind_draw();
-    framebuffer.bind_color_tex(bindings::TextureSlot::BaseColor);
-    local.composite_yiq_shader.use_program();
-    local.full_screen_rect.draw_indexed(gl::TRIANGLES, 6);
-
-    // Composite simulation: resolve back to regular framebuffer
-    // This time we're outputting back to our srgb framebuffer so we enable sRGB again.
-    // Annoyingly the YIQ conversion already outputs sRGB colors, so we have to convert them
-    // back to linear in the shader, just for them to be converted back into sRGB. Oh well.
-    unsafe { gl::Enable(gl::FRAMEBUFFER_SRGB); }
-    framebuffer.bind_draw();
-    yiq_framebuffer.bind_color_tex(bindings::TextureSlot::BaseColor);
-    unsafe { gl::GenerateMipmap(gl::TEXTURE_2D) };
-    local.composite_resolve_shader.use_program();
-    local.full_screen_rect.draw_indexed(gl::TRIANGLES, 6);
-    framebuffer.unbind();
-
-    // Render framebuffer to screen
-    let (window_width, window_height) = window_settings.window_size;
-    unsafe { gl::Viewport(0, 0, window_width, window_height) };
-    framebuffer.bind_color_tex(bindings::TextureSlot::BaseColor);
-    local.blit_shader.use_program();
-    local.full_screen_rect.draw_indexed(gl::TRIANGLES, 6);
-}
-
-/// Update an animation
-pub fn update_animation(model: &GltfModel, name: &str, time: f32) {
-    if let Some(anim) = model.animations().get(name) {
-        log::trace!("Playing animation {} at time {}", anim.name(), time);
-
-        for channel in anim.channels().iter() {
-            if let Some(node) = &channel.target() {
-                match channel.sample(time % anim.length()) {
-                    GltfAnimationKeyframe::Translation(_, p) => {
-                        node.lock().unwrap().set_translation(p);
-                    },
-                    GltfAnimationKeyframe::Rotation(_, r) => {
-                        node.lock().unwrap().set_rotation(r);
-                    },
-                    GltfAnimationKeyframe::Scale(_, s) => {
-                        node.lock().unwrap().set_scale(s);
-                    }
-                }
-            }
-            else {
-                log::error!("No such target node for animation {}", name);
-            }
-        }
-    }
-    else {
-        log::error!("No such animation {name}");
-    }
-}
+mod renderer_resources;
+
+use std::sync::Arc;
+
+use bevy_ecs::schedule::SystemSet;
+use bevy_ecs::system::{Local, Res, Query, ResMut};
+use cgmath::{SquareMatrix, Matrix4, vec2, InnerSpace, vec4};
+use renderer_resources::RendererResources;
+use crate::gl_backend::*;
+use crate::gl_backend::bindings::AttribBinding;
+use crate::resources::{ModelManager, TextureManager, ShaderManager};
+use crate::components::{PlayerCamera, Position, Visual, ScreenEffect, RunTime};
+use dreamfield_system::WindowSettings;
+use dreamfield_system::world::WorldChunkManager;
+use dreamfield_system::world::world_chunk::{WorldChunk, WorldChunkMesh, ChunkIndex};
+use dreamfield_system::world::world_texture::WorldTexture;
+use dreamfield_system::world::wrapped_vectors::WrappedVector3;
+use dreamfield_system::resources::SimTime;
+
+pub const RENDER_WIDTH: i32 = 320;
+pub const RENDER_HEIGHT: i32 = 240;
+
+pub const RENDER_ASPECT: f32 = 4.0 / 3.0;
+
+pub const FOV: f32 = 60.0;
+
+pub const NEAR_CLIP: f32 = 0.1;
+pub const FAR_CLIP: f32 = 35.0;
+
+// Calculated values
+pub const FOG_START: f32 = FAR_CLIP - 10.0;
+pub const FOG_END: f32 = FAR_CLIP - 5.0;
+
+pub const FOV_RADIANS: f32 = FOV * std::f32::consts::PI / 180.0;
+pub const HALF_FOV_RADIANS: f32 = FOV_RADIANS / 2.0;
+
+/// The render systems
+pub fn systems() -> SystemSet {
+    SystemSet::new()
+        .with_system(renderer_system)
+}
+
+/// The renderer system
+fn renderer_system(mut local: Local<RendererResources>, window_settings: Res<WindowSettings>,
+    sim_time: Res<SimTime>, models: Res<ModelManager>, mut textures: ResMut<TextureManager>,
+    mut world: ResMut<WorldChunkManager>, mut shaders: ResMut<ShaderManager>,
+    mut effect_query: Query<&mut ScreenEffect>, player_query: Query<&PlayerCamera>,
+    mut visuals_query: Query<(&Position, &mut Visual)>)
+{
+    let local = &mut *local;
+
+    // Update window size if it's changed
+    if window_settings.is_changed() {
+        let (width, height) = window_settings.window_size;
+        local.ubo_global.set_window_aspect(&(width as f32 / height as f32));
+    }
+
+    // Get player camera
+    let player_camera = player_query.get_single().expect("Expected one player camera");
+
+    // Create framebuffers if they don't exist
+    if local.framebuffer.is_none() {
+        local.framebuffer = Some(Framebuffer::new(player_camera.render_res.x as i32, player_camera.render_res.y as i32,
+            gl::SRGB8, TextureParams::new(gl::CLAMP_TO_EDGE, gl::CLAMP_TO_EDGE, gl::NEAREST, gl::NEAREST)));
+    }
+    if local.yiq_framebuffer.is_none() {
+        local.yiq_framebuffer = Some(Framebuffer::new(player_camera.render_res.x as i32, player_camera.render_res.y as i32,
+            gl::RGBA32F, TextureParams::new(gl::CLAMP_TO_EDGE, gl::CLAMP_TO_EDGE, gl::LINEAR_MIPMAP_LINEAR, gl::NEAREST)));
+    }
+
+    // Render game
+    // Update global params
+    local.ubo_global.set_fog_color(&player_camera.fog_color);
+    local.ubo_global.set_fog_dist(&player_camera.fog_range);
+
+    local.ubo_global.set_target_aspect(&player_camera.render_aspect);
+    local.ubo_global.set_render_res(&player_camera.render_res);
+    local.ubo_global.set_render_fov(&player_camera.render_fov_rad);
+
+    local.ubo_global.set_mat_proj(&player_camera.proj);
+
+    local.ubo_global.set_sim_time(&(sim_time.sim_time as f32));
+    local.ubo_global.set_mat_proj(&player_camera.proj);
+    local.ubo_global.set_mat_view_derive(&player_camera.view);
+    local.ubo_global.upload_changed();
+
+    // Bind framebuffer and clear
+    unsafe { gl::Viewport(0, 0, player_camera.render_res.x as i32, player_camera.render_res.y as i32) };
+    local.framebuffer.as_ref().unwrap().bind_draw();
+    unsafe { gl::Enable(gl::FRAMEBUFFER_SRGB); }
+
+    // Enable or disable wireframe mode
+    let polygon_mode = match window_settings.wireframe_enabled {
+        true => gl::LINE,
+        false => gl::FILL
+    };
+    unsafe { gl::PolygonMode(gl::FRONT_AND_BACK, polygon_mode) }
+
+    // Clear screen
+    unsafe {
+        gl::ClearColor(0.05, 0.05, 0.05, 1.0);
+        gl::ClearColor(1.0, 0.0, 1.0, 1.0);
+        gl::Clear(gl::COLOR_BUFFER_BIT | gl::DEPTH_BUFFER_BIT);
+    }
+
+    // Render pre-scene effects
+    render_screen_effects(RunTime::PreScene, local, &mut textures, &mut shaders, &mut effect_query);
+
+    // Draw world
+    draw_world(local, &mut world, &models, &player_camera);
+
+    // Draw visuals
+    draw_visuals(local, &sim_time, &models, &mut visuals_query);
+
+    // Render pre-scene effects
+    render_screen_effects(RunTime::PostScene, local, &mut textures, &mut shaders, &mut effect_query);
+
+    // Run final composite
+    final_composite(local, &window_settings);
+}
+
+/// Draw the world
+fn draw_world(local: &mut RendererResources, mut world: &mut ResMut<WorldChunkManager>, models: &Res<ModelManager>,
+    camera: &PlayerCamera)
+{
+    unsafe { gl::Enable(gl::DEPTH_TEST); }
+    local.ps1_tess_shader.use_program();
+
+    // Get camera pos
+    let cam_transform = camera.view.invert().unwrap();
+    let pos = cam_transform.w.truncate();
+    let forward = cam_transform * vec4(0.0, 0.0, -1.0, 0.0);
+    //let forward = camera.camera.forward();
+
+    // Work out what chunks can be seen by creating a triangle between the camera position and the
+    // corners of the far clip plane, in 2D, and then walk all the chunks between them and draw them
+    let pos_xz = vec2(pos.x, pos.z);
+    let forward_xz = vec2(forward.x, forward.z).normalize();
+
+    // The view of the world grid (in 2d) forms a triangle between the corners of the far clip
+    // plane and the camera position. To draw the chunks within the camera view, we want to figure
+    // out those two points in the distance.
+    //
+    // To do this, we can divide this triangle into two right-angle triangles, where the line from
+    // the camera position to the point `far_point` straight ahead of the camera on the far clip plane
+    // forms one edge, and the clip plane corners form the third point on each triangle.
+    //
+    // To figure out the corner points, we then first figure out what far point is, and then rotate
+    // the forward vector by 90 degrees to get right_xz:
+    let far_point = pos_xz + forward_xz * FAR_CLIP;
+    let right_xz = vec2(-forward_xz.y, forward_xz.x);
+
+    // We then calculate the "half width" of the far clip plane using trigonometry, which is the
+    // distance between far_point and the corner point.
+    // This can't be a const right now but it could be if f32::tan was...
+    let far_clip_half_width: f32 = FAR_CLIP * f32::tan(HALF_FOV_RADIANS);
+
+    // And then we multiply this by the right vector and add it to get the corner point, and then
+    // do the opposite to get the other corner point.
+    let corner_a = far_point + right_xz * far_clip_half_width;
+    let corner_b = far_point - right_xz * far_clip_half_width;
+
+    // Then, take the min and max of all three points, and use it to create an AABB for the view.
+    // We can then draw all world chunks that intersect this AABB. As an optimization, we could
+    // draw only the ones that are actually within the triangle, but I don't think it's necessary.
+    let view_aabb_min = vec2(
+        f32::min(pos_xz.x, f32::min(corner_a.x, corner_b.x)),
+        f32::min(pos_xz.y, f32::min(corner_a.y, corner_b.y))
+    );
+    let view_aabb_max = vec2(
+        f32::max(pos_xz.x, f32::max(corner_a.x, corner_b.x)),
+        f32::max(pos_xz.y, f32::max(corner_a.y, corner_b.y))
+    );
+
+    // Get chunk indexes at corners
+    let (view_min_chunk_x, view_min_chunk_z) = WorldChunk::point_to_chunk_index_2d(&view_aabb_min);
+    let (view_max_chunk_x, view_max_chunk_z) = WorldChunk::point_to_chunk_index_2d(&view_aabb_max);
+
+    for chunk_x in view_min_chunk_x..=view_max_chunk_x {
+        for chunk_z in view_min_chunk_z..=view_max_chunk_z {
+            draw_world_chunk(local, &mut world, &models, (chunk_x, chunk_z));
+        }
+    }
+}
+
+/// Draw a WorldChunk
+fn draw_world_chunk(local: &mut RendererResources, world: &mut ResMut<WorldChunkManager>, models: &Res<ModelManager>,
+    chunk_index: ChunkIndex)
+{
+    let mut textures_to_load = Vec::new();
+
+    if let Some(chunk) = world.get_or_load_chunk(chunk_index) {
+        // Draw instances in chunk
+        for instance in chunk.instances().iter() {
+            // Get reference to model from the renderer resources cache, loading it if it's not in there
+            let model = local.models
+                .entry(instance.mesh_name().to_string())
+                .or_insert_with(|| {
+                    let data = models.get(instance.mesh_name()).unwrap();
+                    Arc::new(GltfModel::from_buf(data).unwrap())
+                });
+
+            for WrappedVector3(point) in instance.points().iter() {
+                let transform = Matrix4::from_translation(*point);
+                model.render(&transform, &mut local.ubo_global, &mut local.ubo_joints, true);
+            }
+        }
+
+        // Draw meshes in chunk
+        local.ubo_global.set_mat_model_derive(&Matrix4::identity());
+        local.ubo_global.upload_changed();
+
+        for mesh in chunk.meshes().iter() {
+            // Bind material
+            local.ubo_material.set_has_base_color_texture(&false);
+            if let Some(material) = mesh.material() {
+                if let Some(texture_id) = material.base_color_tex() {
+                    if let Some(texture) = local.world_textures.get(texture_id) {
+                        local.ubo_material.set_has_base_color_texture(&true);
+                        texture.bind(TextureSlot::BaseColor);
+                    }
+                    else {
+                        // Annoyingly we can't just load it now as we still have world borrowed
+                        // mutably through the reference to chunk
+                        textures_to_load.push(*texture_id);
+                    }
+                }
+                else {
+                }
+
+                local.ubo_material.set_base_color(material.base_color().as_vec());
+                local.ubo_material.bind(bindings::UniformBlockBinding::MaterialParams);
+            }
+            else {
+                local.ubo_material.set_base_color(&vec4(1.0, 1.0, 1.0, 1.0));
+                local.ubo_material.set_has_base_color_texture(&false);
+                local.ubo_material.bind(bindings::UniformBlockBinding::MaterialParams);
+            }
+
+            // Draw mesh
+            let count = mesh.indices().len() as i32;
+            let mesh = get_gl_mesh(local, &mesh);
+            mesh.draw_indexed(gl::PATCHES, count);
+        }
+    }
+
+    // Load textures, a bit late but otherwise we end up borrowing world twice because we're still
+    // iterating the chunk's meshes... sigh
+    for tex_idx in textures_to_load {
+        if let Some(texture) = world.get_or_load_texture(tex_idx) {
+            get_gl_texture(local, &texture);
+        }
+    }
+}
+
+// Get the gl mesh for a world mesh
+fn get_gl_mesh<'a>(local: &'a mut RendererResources, mesh: &WorldChunkMesh) -> &'a Mesh {
+    local.world_meshes
+        .entry(mesh.index())
+        .or_insert_with(|| {
+            // TODO: pregenerate them as u32, or just load them as u16
+            let index_buffer = mesh.indices().iter().map(|i| *i as u32).collect::<Vec<u32>>();
+            let buffer_layout = vec![
+                VertexAttrib {
+                    index: AttribBinding::Positions as u32,
+                    attrib_type: gl::FLOAT,
+                    size: 3
+                },
+                VertexAttrib {
+                    index: AttribBinding::Normals as u32,
+                    attrib_type: gl::FLOAT,
+                    size: 3
+                },
+                VertexAttrib {
+                    index: AttribBinding::TexCoords as u32,
+                    attrib_type: gl::FLOAT,
+                    size: 2
+                },
+                VertexAttrib {
+                    index: AttribBinding::Colors as u32,
+                    attrib_type: gl::FLOAT,
+                    size: 4
+                }
+            ];
+
+            Mesh::new_indexed(mesh.vertices(), &index_buffer, &buffer_layout)
+        })
+}
+
+// Get the gl texture for a world texture
+fn get_gl_texture<'a>(local: &'a mut RendererResources, texture: &WorldTexture) -> &'a Texture {
+    local.world_textures
+        .entry(texture.index())
+        .or_insert_with(|| {
+            let dest_format = gl::SRGB8_ALPHA8;
+            let tex_params = TextureParams::repeat_nearest();
+            Texture::new_from_buf(&texture.pixels(), texture.width() as i32, texture.height() as i32, texture.format(),
+                gl::UNSIGNED_BYTE, dest_format, tex_params).expect("Failed to create world texture")
+        })
+}
+
+/// Draw the visuals
+fn draw_visuals(local: &mut RendererResources, sim_time: &Res<SimTime>, models: &Res<ModelManager>,
+    visuals_query: &mut Query<(&Position, &mut Visual)>)
+{
+    unsafe { gl::Enable(gl::DEPTH_TEST); }
+
+    let ubo_global = &mut local.ubo_global;
+    let ubo_joints = &mut local.ubo_joints;
+    for (pos, mut visual) in visuals_query.iter_mut() {
+        let anim_changed = visual.animate(sim_time.sim_time as f32);
+
+        // Get model, loading it if it isn't already loaded
+        let model = {
+            // Initialise model if it's not already
+            if visual.internal_model.is_none() {
+                // Get reference to model from the renderer resources cache, loading it if it's not in there
+                let model = local.models
+                    .entry(visual.model_name.to_string())
+                    .or_insert_with(|| {
+                        let data = models.get(&visual.model_name).unwrap();
+                        Arc::new(GltfModel::from_buf(data).unwrap())
+                    });
+
+                visual.internal_model = Some(model.clone());
+            }
+            visual.internal_model.as_ref().unwrap()
+        };
+
+        // Animate model if an animation is playing
+        if anim_changed {
+            if let Some(anim_state) = &visual.internal_anim_state {
+                let anim_time = anim_state.anim_time;
+                update_animation(&model, &anim_state.cur_anim.name(), anim_time);
+            }
+        }
+
+        // Bind shader
+        let shader = match visual.tessellate {
+            true => &local.ps1_tess_shader,
+            false => &local.ps1_no_tess_shader
+        };
+        shader.use_program();
+
+        // Draw model
+        let transform = Matrix4::from_translation(pos.pos) * Matrix4::from(pos.rot);
+        model.render(&transform, ubo_global, ubo_joints, visual.tessellate);
+    }
+}
+
+/// Render a screen effect
+/// TODO: these aren't that useful for anything but the sky if you can't read the framebuffer :)
+pub fn render_screen_effects(run_time: RunTime, local: &RendererResources, texture_manager: &mut ResMut<TextureManager>,
+    shader_manager: &mut ResMut<ShaderManager>, effect_query: &mut Query<&mut ScreenEffect>)
+{
+    unsafe { gl::Disable(gl::DEPTH_TEST); }
+    for mut effect in effect_query.iter_mut() {
+        if effect.run_time == run_time {
+            if let Some(texture) = effect.get_texture(texture_manager.as_mut()) {
+                texture.bind(bindings::TextureSlot::BaseColor);
+            }
+            if let Some(shader) = effect.get_shader(shader_manager.as_mut()) {
+                shader.use_program();
+                local.full_screen_rect.draw_indexed(gl::TRIANGLES, 6);
+            }
+        }
+    }
+}
+
+/// Run final compositing and blit operations, including ntsc composite emulation
+pub fn final_composite(local: &RendererResources, window_settings: &Res<WindowSettings>) {
+    // Disable depth test for blitting operations
+    unsafe {
+        gl::PolygonMode(gl::FRONT_AND_BACK, gl::FILL);
+        gl::Disable(gl::DEPTH_TEST);
+    }
+
+    let yiq_framebuffer = local.yiq_framebuffer.as_ref().unwrap();
+    let framebuffer = local.framebuffer.as_ref().unwrap();
+
+    // Composite simulation: convert rgb to yiq color space
+    // No SRGB conversion, since we're outputting colors in the YIQ color space. Additionally
+    // we're writing to an f32 framebuffer already anyway to avoid precision issues.
+    unsafe { gl::Enable(gl::FRAMEBUFFER_SRGB) };
+    yiq_framebuffer.bind_draw();
+    framebuffer.bind_color_tex(bindings::TextureSlot::BaseColor);
+    local.composite_yiq_shader.use_program();
+    local.full_screen_rect.draw_indexed(gl::TRIANGLES, 6);
+
+    // Composite simulation: resolve back to regular framebuffer
+    // This time we're outputting back to our srgb framebuffer so we enable sRGB again.
+    // Annoyingly the YIQ conversion already outputs sRGB colors, so we have to convert them
+    // back to linear in the shader, just for them to be converted back into sRGB. Oh well.
+    unsafe { gl::Enable(gl::FRAMEBUFFER_SRGB); }
+    framebuffer.bind_draw();
+    yiq_framebuffer.bind_color_tex(bindings::TextureSlot::BaseColor);
+    unsafe { gl::GenerateMipmap(gl::TEXTURE_2D) };
+    local.composite_resolve_shader.use_program();
+    local.full_screen_rect.draw_indexed(gl::TRIANGLES, 6);
+    framebuffer.unbind();
+
+    // Render framebuffer to screen
+    let (window_width, window_height) = window_settings.window_size;
+    unsafe { gl::Viewport(0, 0, window_width, window_height) };
+    framebuffer.bind_color_tex(bindings::TextureSlot::BaseColor);
+    local.blit_shader.use_program();
+    local.full_screen_rect.draw_indexed(gl::TRIANGLES, 6);
+}
+
+/// Update an animation
+pub fn update_animation(model: &GltfModel, name: &str, time: f32) {
+    if let Some(anim) = model.animations().get(name) {
+        log::trace!("Playing animation {} at time {}", anim.name(), time);
+
+        for channel in anim.channels().iter() {
+            if let Some(node) = &channel.target() {
+                match channel.sample(time % anim.length()) {
+                    GltfAnimationKeyframe::Translation(_, p) => {
+                        node.lock().unwrap().set_translation(p);
+                    },
+                    GltfAnimationKeyframe::Rotation(_, r) => {
+                        node.lock().unwrap().set_rotation(r);
+                    },
+                    GltfAnimationKeyframe::Scale(_, s) => {
+                        node.lock().unwrap().set_scale(s);
+                    }
+                }
+            }
+            else {
+                log::error!("No such target node for animation {}", name);
+            }
+        }
+    }
+    else {
+        log::error!("No such animation {name}");
+    }
+}